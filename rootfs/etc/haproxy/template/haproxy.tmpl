{{- $ing := . -}}
{{- $cfg := .Cfg -}}
global
    daemon
{{- if gt $ing.Procs.Nbproc 1 }}
    nbproc {{ $ing.Procs.Nbproc }}
{{- end }}
{{- if gt $ing.Procs.Nbthread 1 }}
    nbthread {{ $ing.Procs.Nbthread }}
{{- end }}
{{- if ne $ing.Procs.CPUMap "" }}
    cpu-map {{ $ing.Procs.CPUMap }}
{{- end }}
    #chroot /var/lib/haproxy
    #stats socket {{ $cfg.StatsSocket }} mode 660 level admin
    stats socket {{ $cfg.StatsSocket }} level admin expose-fd listeners{{ if gt $ing.Procs.Nbproc 1 }} process 1{{ end }}
{{- if $cfg.LoadServerState }}
    server-state-file state-global
    server-state-base /var/lib/haproxy/
{{- end}}
    maxconn {{ $cfg.MaxConn }}
{{- if ne $cfg.TimeoutStop "" }}
    hard-stop-after {{ $cfg.TimeoutStop }}
{{- end }}
{{- if ne $cfg.Syslog "" }}
    log {{ $cfg.Syslog }} format rfc5424 local0
    log-tag ingress
{{- end }}
    lua-load /usr/local/etc/haproxy/lua/send-response.lua
    lua-load /usr/local/etc/haproxy/lua/auth-request.lua
{{- if ne $cfg.SSLDHParam.Filename "" }}
    # DH PEM checksum: {{ $cfg.SSLDHParam.PemSHA }}
    ssl-dh-param-file {{ $cfg.SSLDHParam.Filename }}
{{- else }}
    tune.ssl.default-dh-param {{ $cfg.SSLDHParam.DefaultMaxSize }}
{{- end }}
    ssl-default-bind-ciphers {{ $cfg.SSLCiphers }}
    ssl-default-bind-options {{ $cfg.SSLOptions }}
    ssl-default-server-ciphers {{ $cfg.SSLCiphers }}
    ssl-default-server-options {{ $cfg.SSLOptions }}
{{- range $snippet := $ing.ConfigGlobal }}
    {{ $snippet }}
{{- end }}

defaults
    log global
{{- if $cfg.LoadServerState }}
    load-server-state-from-file global
{{- end }}
    maxconn {{ $cfg.MaxConn }}
{{- if $cfg.DrainSupport }}
    option persist
{{- else }}
    option redispatch
{{- end }}
    option dontlognull
    option http-server-close
    option http-keep-alive
    timeout http-request    {{ $cfg.TimeoutHTTPRequest }}
    timeout connect         {{ $cfg.TimeoutConnect }}
    timeout client          {{ $cfg.TimeoutClient }}
    timeout client-fin      {{ $cfg.TimeoutClientFin }}
    timeout queue           {{ $cfg.TimeoutQueue }}
    timeout server          {{ $cfg.TimeoutServer }}
    timeout server-fin      {{ $cfg.TimeoutServerFin }}
    timeout tunnel          {{ $cfg.TimeoutTunnel }}
    timeout http-keep-alive {{ $cfg.TimeoutKeepAlive }}
    monitor-uri /health

{{- if ne (len $ing.DNSResolvers) 0 }}

######
###### DNS Resolvers
######
{{- range $name, $resolver := $ing.DNSResolvers }}
resolvers {{ $name }}
    {{- range $IP, $Port := $resolver.Nameservers }}
    nameserver ns_{{- $IP -}}_{{- $Port }} {{ $IP }}:{{ $Port}}
    {{- end }}
    timeout retry {{ $cfg.DNSTimeoutRetry }}
    hold obsolete {{ $cfg.DNSHoldObsolete }}
    hold valid {{ $cfg.DNSHoldValid }}
    accepted_payload_size {{ $cfg.DNSAcceptedPayloadSize }}
{{- end }}
{{- end }}
{{- if ne (len $ing.Userlists) 0 }}

######
###### Userlists
######
{{- range $userlist := $ing.Userlists }}
userlist {{ $userlist.ListName }}
{{- range $user := $userlist.Users }}
    user {{ $user.Username }} {{ if not $user.Encrypted }}insecure-{{ end }}password {{ $user.Password }}
{{- end }}
{{- end }}
{{- end }}
{{- if ne (len $ing.TCPEndpoints) 0 }}

######
###### TCP services
######
{{- range $tcp := $ing.TCPEndpoints }}
listen tcp-{{ $tcp.Port }}
{{- $inProxyProt := $tcp.Backend.ProxyProtocol.Decode }}
{{- $outProxyProtVersion := $tcp.Backend.ProxyProtocol.EncodeVersion }}
{{- $ssl := $tcp.Backend.SSLCert }}
{{- if ne $ssl.PemSHA "" }}
    # CRT PEM checksum: {{ $ssl.PemSHA }}
{{- end }}
    bind {{ $cfg.BindIPAddrTCP }}:{{ $tcp.Port }}{{ if ne $ssl.PemSHA "" }} ssl crt {{ $ssl.PemFileName }}{{ end }}{{ if $inProxyProt }} accept-proxy{{ end }}
{{- if gt $ing.Procs.Nbproc 1 }}
    bind-process {{ if ne $ssl.PemSHA "" }}{{ $ing.Procs.BindprocSSL }}{{ else }}{{ $ing.Procs.BindprocBalance }}{{ end }}
{{- end }}
    mode tcp
{{- if ne $cfg.Syslog "" }}
{{- if eq $cfg.TCPLogFormat "" }}
    option tcplog
{{- else }}
    log-format {{ $cfg.TCPLogFormat }}
{{- end }}
{{- end }}
{{- range $endpoint := $tcp.Endpoints }}
{{- $target := (print $endpoint.Address ":" $endpoint.Port) }}
    server {{ $target }} {{ $target }}{{ if ne $cfg.BackendCheckInterval "" }} check port {{ $endpoint.Port }} inter {{ $cfg.BackendCheckInterval }}{{ end }}{{ if eq $outProxyProtVersion "v1" }} send-proxy{{ else if eq $outProxyProtVersion "v2" }} send-proxy-v2{{ end }}
{{- end }}
{{- end }}{{/* range TCP services */}}
{{- end }}{{/* if has TCP services */}}

######
###### Backends
######
{{- range $backend := $ing.Backends }}
backend {{ $backend.Name }}
    mode {{ if $backend.SSLPassthrough }}tcp{{ else }}http{{ end }}
{{- if gt $ing.Procs.Nbproc 1 }}
    bind-process {{ $ing.Procs.BindprocBalance }}
{{- end}}
    balance {{ $backend.BalanceAlgorithm }}
{{- if ne $backend.Connection.TimeoutQueue "" }}
    timeout queue {{ $backend.Connection.TimeoutQueue }}
{{- end }}
{{- $sticky := $backend.SessionAffinity }}
{{- if eq $sticky.AffinityType "cookie" }}
    cookie {{ $sticky.CookieSessionAffinity.Name }} {{ $sticky.CookieSessionAffinity.Strategy }} {{ if eq $sticky.CookieSessionAffinity.Strategy "insert" }}indirect nocache httponly{{ end }} dynamic
    dynamic-cookie-key "{{ $cfg.CookieKey }}"
{{- end }}
{{- range $snippet := $backend.ConfigurationSnippet.Backend }}
    {{ $snippet }}
{{- end }}
{{- $clcert := $backend.Secure.Cert }}
{{- $cacert := $backend.Secure.CACert }}
{{- if ne $clcert.PemSHA "" }}
    # Cli cert PEM checksum: {{ $clcert.PemSHA }}
{{- end }}
{{- if ne $cacert.PemSHA "" }}
    # CA PEM checksum: {{ $cacert.PemSHA }}
{{- end }}
{{- $BackendSlots := index $ing.BackendSlots $backend.Name }}
{{- if $BackendSlots.UseResolver }}
{{- $portIsNumber := ne (int64 $backend.Port.String) 0 }}
    server-template server-dns {{ $BackendSlots.TotalSlots }} {{ if not $portIsNumber }}_{{ $backend.Port }}._tcp.{{ end }}{{ $backend.Service.Name }}.{{ $backend.Service.Namespace }}.svc.{{ $cfg.DNSClusterDomain }}{{ if $portIsNumber }}:{{ $backend.Port }}{{ end }} resolvers {{ $BackendSlots.UseResolver }} resolve-prefer ipv4 init-addr none
        {{- template "backend" map $cfg $backend }}
{{- else }}
{{- range $slot := $BackendSlots.Slots }}
    server {{ $slot.BackendServerName }}
        {{- if $slot.Target }} {{ $slot.Target }}
            {{- if ge $slot.BackendEndpoint.Weight 0 }} weight {{ $slot.BackendEndpoint.Weight }}{{ end }}
        {{- else }} 127.0.0.1:81 disabled{{ end }}
        {{- template "backend" map $cfg $backend }}
{{- end }}
{{- end }}{{/* if $BackendSlots.UseResolver */}}
{{- end }}{{/* range Backends */}}

{{- define "backend" }}
    {{- $cfg := .p1 }}
    {{- $backend := .p2 }}
    {{- $clcert := $backend.Secure.Cert }}
    {{- $cacert := $backend.Secure.CACert }}
    {{- if gt $backend.Connection.MaxConnServer 0 }} maxconn {{ $backend.Connection.MaxConnServer }}{{ end }}
    {{- if gt $backend.Connection.MaxQueueServer 0 }} maxqueue {{ $backend.Connection.MaxQueueServer }}{{ end }}
    {{- if $backend.Secure.IsSecure }} ssl
        {{- if ne $clcert.CrtFileName "" }} crt {{ $clcert.CrtFileName }}{{ end }}
        {{- if ne $cacert.CAFileName "" }} verify required ca-file {{ $cacert.CAFileName }}
        {{- else }} verify none{{ end }}
    {{- end }}
    {{- if eq $backend.Proxy.ProxyProtocol "v1" }} send-proxy
        {{- else if eq $backend.Proxy.ProxyProtocol "v2" }} send-proxy-v2
        {{- else if eq $backend.Proxy.ProxyProtocol "v2-ssl" }} send-proxy-v2-ssl
        {{- else if eq $backend.Proxy.ProxyProtocol "v2-ssl-cn" }} send-proxy-v2-ssl-cn
    {{- end }}
    {{- if ne $cfg.BackendCheckInterval "" }} check inter {{ $cfg.BackendCheckInterval }}{{ end }}
{{- end }}


{{- /*------------------------------------*/}}
{{- range $server := $ing.HAServers }}
{{- if $server.UseHTTPS }}

######
###### HTTPS frontend (tcp mode) - {{ $server.Hostname }}
######
frontend httpsfront-{{ $server.HostnameLabel }}
    mode tcp
{{- if gt $ing.Procs.Nbproc 1 }}
    bind-process {{ $ing.Procs.BindprocSSL }}
    # haproxy use SO_REUSEPORT. Having on bind by process improves the balancing (see https://www.suse.com/c/speeding-ssl-need-know-haproxy/)
    {{- range $i, $e := until $ing.Procs.NbprocSSL}}
    {{- $proc := add $i (add $ing.Procs.NbprocBalance 1) }}
    bind {{ $cfg.BindIPAddrHTTP }}:{{template "get_https_port" map $cfg.HTTPSPort $server.Hostname}}{{ if $cfg.UseProxyProtocol }} accept-proxy{{ end }} tfo ssl alpn http/1.1 crt {{ $server.SSLCertificate }} process {{ $proc }}
    {{- end}}
{{- else }}
    bind {{ $cfg.BindIPAddrHTTP }}:{{template "get_https_port" map $cfg.HTTPSPort $server.Hostname}}{{ if $cfg.UseProxyProtocol }} accept-proxy{{ end }} tfo ssl alpn http/1.1 crt {{ $server.SSLCertificate }}
{{- end }}
    # CRT PEM checksum: {{ $server.SSLPemChecksum }} - {{ $server.Hostname }}

{{- if ne $cfg.Syslog "" }}
{{- if eq $cfg.HTTPSLogFormat "default" }}
    option tcplog
{{- else if ne $cfg.HTTPSLogFormat "" }}
    log-format {{ $cfg.HTTPSLogFormat }}
{{- end }}
{{- end }}
    tcp-request inspect-delay 5s

{{- if $server.IsCACert }}
    {{- template "acl" map $cfg $server "req.ssl_sni" false }}
{{- end }}

{{- range $serverPassThrough := $ing.HAPassthrough }}
{{- if eq $server.Hostname $serverPassThrough.Hostname }}
{{- if $serverPassThrough.HostnameIsWildcard }}
    use_backend {{ $serverPassThrough.Backend }} if { req.ssl_sni -m reg -i {{ hostnameRegex $serverPassThrough.Hostname }} }
{{- else }}
    use_backend {{ $serverPassThrough.Backend }} if { req.ssl_sni -i {{ $serverPassThrough.Hostname }} }
{{- end }}
{{- end }}{{/* if eq $server.Hostname $serverPassThrough.Hostname */}}
{{- end }}{{/* range $serverPassThrough := $ing.HAPassthrough */}}

{{- if $server.IsCACert }}
    use_backend httpsback-ca-{{ $server.HostnameLabel }} if {{ $server.ACLLabel }}
{{- end }}
    default_backend httpback-{{ $server.HostnameLabel }}
{{- end }}{{/* if $server.UseHTTPS */}}
{{- end }}{{/* range $server := $ing.HAServers */}}

{{- range $server := $ing.HAServers }}

######
###### HTTP frontend - http balancing - {{ $server.Hostname }}
######
backend httpback-{{ $server.HostnameLabel }}
    option tcp-smart-connect
    mode http
    http-request set-header X-Forwarded-Port {{template "get_https_port" map $cfg.HTTPSPort $server.Hostname}}
    http-request set-header X-Forwarded-Proto https
    http-request del-header {{ $cfg.SSLHeadersPrefix }}-Client-Cert
    http-request del-header {{ $cfg.SSLHeadersPrefix }}-Client-SHA1
    http-request del-header {{ $cfg.SSLHeadersPrefix }}-Client-DN
    http-request del-header {{ $cfg.SSLHeadersPrefix }}-Client-CN
    server {{ $server.HostnameLabel }} unix@/var/run/haproxy-http-{{ $server.HostnameSocket }}.sock send-proxy-v2

{{- template "http_front" map $ing $cfg $server true (eq $ing.Procs.NbprocSSL 0) }}
{{- end }}{{/* range $server := $ing.HAServers */}}

{{- range $server := $ing.HAServers }}
{{- if $server.IsCACert }}

######
###### HTTPS frontend - cacert - {{ $server.Hostname }}
######
backend httpsback-ca-{{ $server.HostnameLabel }}
    mode tcp
    server {{ $server.HostnameLabel }} unix@/var/run/haproxy-https-ca-{{ $server.HostnameSocket }}.sock send-proxy-v2
    {{- template "http_front" map $ing $cfg $server (eq $ing.Procs.NbprocSSL 0) true }}
{{- if gt $ing.Procs.NbprocSSL 0 }}
backend httpback-ca-{{ $server.HostnameLabel }}
    mode http
    server {{ $server.HostnameLabel }} unix@/var/run/haproxy-http-ca-{{ $server.HostnameSocket }}.sock send-proxy-v2
    {{- template "http_front" map $ing $cfg $server true false }}
{{- end }}
{{- end }}
{{- end }}


{{- /*------------------------------------*/}}
{{- /*------------------------------------*/}}
{{- define "http_front" }}
{{- $ing := .p1 }}
{{- $cfg := .p2 }}
{{- /*$singleserver below is never nil*/}}
{{- $singleserver := .p3 }}
{{- $hasBalance := .p4 }}
{{- $hasSSL := .p5 }}
{{- $isCACert := isCACert $singleserver }}
{{- /*servers below is deprecated and is always [$singleserver]*/}}
{{- $servers := getServers $ing.HAServers $singleserver }}
{{- $hasHTTPStoHTTP := gt $cfg.HTTPStoHTTPPort 0 }}
{{- $reuseHTTPPort := eq $cfg.HTTPStoHTTPPort $cfg.HTTPPort }}
frontend http{{ if and $hasSSL (not $hasBalance) }}s{{ end }}front-{{ $singleserver.Hostname }}

{{- /*------------------------------------*/}}
{{- if and $hasBalance }}
    bind {{ $cfg.BindIPAddrHTTP }}:{{ $cfg.HTTPPort }}{{ if $cfg.UseProxyProtocol }} accept-proxy{{ end }}
{{- if and $hasHTTPStoHTTP (not $reuseHTTPPort) }}
    bind {{ $cfg.BindIPAddrHTTP }}:{{ $cfg.HTTPStoHTTPPort }}{{ if $cfg.UseProxyProtocol }} accept-proxy{{ end }}
{{- end }}
{{- end }}
{{- if $hasSSL }}
{{- range $server := $servers }}
{{- if $server.UseHTTPS }}
    # CRT PEM checksum: {{ $server.SSLPemChecksum }} - {{ $server.Hostname }}
{{- end }}
{{- end }}
{{- end }}
{{- if and $hasSSL $isCACert }}
    # CA PEM checksum: {{ $singleserver.CertificateAuth.AuthSSLCert.PemSHA }}
{{- end }}
<<<<<<< HEAD
{{- if and $isCACert (not $hasSSL) }}
    bind unix@/var/run/haproxy-http-ca-{{ $singleserver.HostnameSocket }}.sock accept-proxy
{{- else if $hasSSL }}
    bind unix@/var/run/haproxy-https-{{ $singleserver.HostnameSocket }}.sock ssl alpn h2,http/1.1 crt {{ $singleserver.SSLCertificate }}{{ if $isCACert }} ca-file {{ $singleserver.CertificateAuth.AuthSSLCert.CAFileName }} verify optional ca-ignore-err all crt-ignore-err all{{ end }} accept-proxy
{{- else }}
    bind unix@/var/run/haproxy-http-{{ $singleserver.HostnameSocket }}.sock tfo accept-proxy
=======
{{- if or $isDefault (and $isCACert (not $hasSSL)) }}
    bind unix@/var/run/haproxy-http-{{ $singleserver.HostnameSocket }}.sock accept-proxy
{{- end }}
{{- if $hasSSL }}
    bind unix@/var/run/haproxy-https{{ if not $isShared }}-{{ $singleserver.HostnameSocket }}{{ end }}.sock ssl alpn {{ $cfg.TLSALPN }} crt {{ if $isShared }}/ingress-controller/ssl/shared-frontend/{{ else }}{{ $singleserver.SSLCertificate }}{{ end }}{{ if $isCACert }} ca-file {{ $singleserver.CertificateAuth.AuthSSLCert.CAFileName }} verify optional ca-ignore-err all crt-ignore-err all{{ end }} accept-proxy
>>>>>>> 5dc0d6f2
{{- end }}
{{- if gt $ing.Procs.Nbproc 1 }}
{{- if and $hasBalance (not $hasSSL) }}
    bind-process {{ $ing.Procs.BindprocBalance }}
{{- else if and $hasSSL (not $hasBalance) }}
    bind-process {{ $ing.Procs.BindprocSSL }}
{{- end }}
{{- end }}
    mode http

{{- /*------------------------------------*/}}
{{- if $hasBalance }}
{{- if ne $cfg.Syslog "" }}
{{- if eq $cfg.HTTPLogFormat "" }}
    option httplog
{{- else }}
    log-format {{ $cfg.HTTPLogFormat }}
{{- end }}
{{- end }}
{{- end }}

{{- /*------------------------------------*/}}
{{- if $hasBalance }}
    {{/* template "acl" map $cfg $singleserver "var(txn.hdr_host)" true */}}
    {{/* the current front-end is not shared with other servers*/}}
    acl {{ $singleserver.ACLLabel }} always_true
{{- end }}

{{- /*------------------------------------*/}}
{{- if $hasBalance }}
{{- if not (contains "sun-push" $singleserver.Hostname ) }}
    # Protect against http DDOS attacks
    stick-table type ip size 500k expire 1m store conn_rate(3s),conn_cur,gpc0,http_req_rate(5s),http_err_rate(10s)
    tcp-request connection track-sc1 src table Abuse
    tcp-request connection accept if { src -f /etc/haproxy/abuse/whitelist.lst }
    tcp-request connection reject if { src_conn_rate(Abuse) ge 90 }
    tcp-request connection reject if { src_conn_cur(Abuse) ge 50 }
    tcp-request content reject if { src -f /etc/haproxy/abuse/blacklist.lst }
    # ABUSE SECTION works with http mode dependent on src ip
    tcp-request content reject if { src_get_gpc0(Abuse) gt 0 }
    acl abuse src_http_req_rate(Abuse) ge 150
    acl flag_abuser src_inc_gpc0(Abuse) ge 0
    acl scanner src_http_err_rate(Abuse) ge 30
    # Returns a 403 to the abuser and flags for tcp-reject next time
    http-request deny if abuse flag_abuser
    http-request deny if scanner flag_abuser

{{- end }}
{{- end }}


{{- /*------------------------------------*/}}
{{- if $hasBalance }}
    http-request set-var(txn.hdr_host) req.hdr(host)
    http-request set-var(txn.hdr_proto) req.hdr(x-forwarded-proto)
{{- end }}

{{- /*------------------------------------*/}}
{{- if or (and $hasBalance $hasHTTPStoHTTP) (not $hasSSL) }}
    acl from-https var(txn.hdr_proto) -i https
    acl ssl-offload var(txn.hdr_proto) -i https
{{- end }}
{{- if and $hasBalance $hasHTTPStoHTTP (not $reuseHTTPPort) }}
    acl from-https dst_port eq {{ $cfg.HTTPStoHTTPPort }}
{{- end }}
{{- if and $hasSSL $hasBalance }}
    acl from-https ssl_fc
    acl ssl-offload ssl_fc
{{- end }}

{{- /*------------------------------------*/}}
{{- if $hasBalance }}
{{- range $snippet := $ing.ConfigFrontend }}
    {{ $snippet }}
{{- end }}
{{- end }}

{{- /*------------------------------------*/}}
{{- if $hasBalance }}
{{- range $server := $servers }}
{{- range $location := $server.Locations }}
{{- $conn_cur_limit := $location.RateLimit.Connections.Limit }}
{{- $conn_rate_limit := $location.RateLimit.RPS.Limit }}
{{- if gt $conn_cur_limit 0 }}
    http-request deny if {{ $server.ACLLabel }}{{ $location.HAMatchPath }}{{ if ne $location.HARateLimitWhiteList "" }} !{ src{{ $location.HARateLimitWhiteList }} }{{ end }} { sc1_conn_cur gt {{ $conn_cur_limit }} }
{{- end }}
{{- if gt $conn_rate_limit 0 }}
    http-request deny if {{ $server.ACLLabel }}{{ $location.HAMatchPath }}{{ if ne $location.HARateLimitWhiteList "" }} !{ src{{ $location.HARateLimitWhiteList }} }{{ end }} { sc1_conn_rate gt {{ $conn_rate_limit }} }
{{- end }}
{{- end }}
{{- end }}
{{- end }}

{{- /*------------------------------------*/}}
{{- if and $hasSSL (not $reuseHTTPPort) }}
    http-request set-header X-Forwarded-Proto https{{ if $hasBalance }} if from-https{{ end }}
{{- end }}

{{- /*------------------------------------*/}}
{{- if $hasBalance }}
{{- if ne $cfg.ModSecurity "" }}
    filter spoe engine modsecurity config /etc/haproxy/spoe-modsecurity.conf
{{- range $server := $servers }}
{{- if $server.WAF }}
{{- if eq $server.WAF.Mode "modsecurity" }}
    http-request deny if {{ $server.ACLLabel }} { var(txn.modsec.code) -m int gt 0 }
{{- end }}
{{- else }}{{/* this range only makes sense if $server.WAF is nil */}}
{{- range $location := $server.Locations }}
{{- if eq $location.WAF.Mode "modsecurity" }}
    http-request deny if {{ $server.ACLLabel }}{{ $location.HAMatchPath }} { var(txn.modsec.code) -m int gt 0 }
{{- end }}
{{- end }}
{{- end }}
{{- end }}
{{- end }}
{{- end }}

{{- /*------------------------------------*/}}
{{- if $hasBalance }}
{{- range $server := $servers }}
{{- if and $server.IsCACert (not $isCACert) }}
    http-request deny if from-https {{ $server.ACLLabel }}
{{- else }}
{{- range $location := $server.Locations }}
{{- if ne $location.HAWhitelist "" }}
    http-request deny if {{ $server.ACLLabel }}{{ $location.HAMatchPath }} !{ src{{ $location.HAWhitelist }} }
{{- end }}
{{- $listName := $location.Userlist.ListName }}
{{- if ne $listName "" }}
{{- $realm := $location.Userlist.Realm }}
    http-request auth {{ if ne $realm "" }}realm "{{ $realm }}" {{ end }}if {{ $server.ACLLabel }}{{ $location.HAMatchPath }} !{ http_auth({{ $listName }}) }
{{- end }}
{{- end }}
{{- end }}
{{- end }}
{{- end }}

{{- /*------------------------------------*/}}
{{- if $hasBalance }}
{{- range $server := $servers }}
{{- if $server.OAuth }}
{{- $oauth := $server.OAuth }}
{{- if eq $oauth.OAuthImpl "oauth2_proxy" }}
    http-request set-header X-Real-IP %[src] if {{ $server.ACLLabel }}
    http-request lua.auth-request {{ $oauth.BackendName }} {{ $oauth.URIPrefix }}/auth if {{ $server.ACLLabel }}
    http-request redirect location {{ $oauth.URIPrefix }}/start?rd=%[path] if {{ $server.ACLLabel }} !{ path_beg {{ $oauth.URIPrefix }}/ } !{ var(txn.auth_response_successful) -m bool }
{{- range $header, $attr := $oauth.Headers }}
    http-request set-header {{ $header }} %[var(txn.{{ $attr }})] if {{ $server.ACLLabel }} { var(txn.{{ $attr }}) -m found }
{{- end }}
{{- end }}
{{- end }}
{{- end }}
{{- end }}

{{- /*------------------------------------*/}}
{{- if $hasSSL }}
{{- if $isCACert }}
    http-request set-header {{ $cfg.SSLHeadersPrefix }}-Client-SHA1  %{+Q}[ssl_c_sha1,hex]{{ if $hasBalance}}   if ssl-offload{{ end }}
    http-request set-header {{ $cfg.SSLHeadersPrefix }}-Client-DN    %{+Q}[ssl_c_s_dn]{{ if $hasBalance}}       if ssl-offload{{ end }}
    http-request set-header {{ $cfg.SSLHeadersPrefix }}-Client-CN    %{+Q}[ssl_c_s_dn(cn)]{{ if $hasBalance}}   if ssl-offload{{ end }}
{{- if $singleserver.CertificateAuth.CertHeader }}
    http-request set-header {{ $cfg.SSLHeadersPrefix }}-Client-Cert  %{+Q}[ssl_c_der,base64]{{ if $hasBalance}} if ssl-offload{{ end }}
{{- else }}
    http-request del-header {{ $cfg.SSLHeadersPrefix }}-Client-Cert{{ if $hasBalance}}  if ssl-offload{{ end }}
{{- end }}
{{- else }}
    http-request del-header {{ $cfg.SSLHeadersPrefix }}-Client-Cert{{ if $hasBalance}}  if ssl-offload{{ end }}
    http-request del-header {{ $cfg.SSLHeadersPrefix }}-Client-SHA1{{ if $hasBalance}}  if ssl-offload{{ end }}
    http-request del-header {{ $cfg.SSLHeadersPrefix }}-Client-DN{{ if $hasBalance}}    if ssl-offload{{ end }}
    http-request del-header {{ $cfg.SSLHeadersPrefix }}-Client-CN{{ if $hasBalance}}    if ssl-offload{{ end }}
{{- end }}
{{- end }}

{{- /*------------------------------------*/}}
{{- if $hasBalance }}
    http-request set-var(txn.path) path
{{- if eq $cfg.Forwardfor "add" }}
    http-request del-header x-forwarded-for
    option forwardfor
{{- else if eq $cfg.Forwardfor "ifmissing" }}
    option forwardfor if-none
{{- end }}
{{- end }}

{{- /*------------------------------------*/}}
{{- if $hasBalance }}
{{- range $server := $servers }}
{{- if $server.CORS }}
{{- if $server.CORS.CorsEnabled }}
    # skip backend on CORS preflight - {{ $server.Hostname }}
    http-request use-service lua.send-response if METH_OPTIONS {{ $server.ACLLabel }}
{{- end }}
{{- else }}
{{- range $location := $server.Locations }}
{{- if $location.CORS.CorsEnabled }}
    # skip backend on CORS preflight - {{ $server.Hostname }}/{{ $location.Path }}
    http-request use-service lua.send-response if METH_OPTIONS {{ $server.ACLLabel }}{{ $location.HAMatchTxnPath }}
{{- end }}
{{- end }}
{{- end }}
{{- end }}
{{- end }}

{{- /*------------------------------------*/}}
{{- if $hasBalance }}
{{- range $server := $servers }}
{{- range $location := $server.Locations }}
{{- $rewriteTarget := $location.Rewrite.Target }}
{{- if ne $rewriteTarget "" }}
{{- if eq $rewriteTarget "/" }}
    reqrep ^([^\ :]*)\ {{ $location.Path }}/?(.*$) \1\ {{ $rewriteTarget }}\2 if {{ if $location.SSLRedirect }}from-https {{ end }}{{ $server.ACLLabel }}{{ $location.HAMatchTxnPath }}
{{- else }}
    reqrep ^([^\ :]*)\ {{ $location.Path }}(.*$) \1\ {{ $rewriteTarget }}{{ if hasSuffix $location.Path "/" }}/{{ end }}\2 if {{ if $location.SSLRedirect }}from-https {{ end }}{{ $server.ACLLabel }}{{ $location.HAMatchTxnPath }}
{{- end }}
{{- end }}
{{- end }}
{{- end }}
{{- end }}

{{- /*------------------------------------*/}}
{{- if $hasBalance }}
{{- range $server := $servers }}
{{- if $server.SSLRedirect }}
    redirect scheme https if !from-https {{ $server.ACLLabel }}
{{- else }}
{{- range $location := $server.Locations }}
{{- if $location.SSLRedirect }}
    redirect scheme https if !from-https {{ $server.ACLLabel }}{{ $location.HAMatchTxnPath }}
{{- end }}
{{- end }}
{{- end }}
{{- end }}
{{- range $server := $ing.HAPassthrough }}
{{- if eq $server.Hostname $singleserver.Hostname }}
{{- if eq $server.HTTPPassBackend "" }}
    redirect scheme https if !from-https {{ $server.ACLLabel }}
{{- end }}
{{- end }}
{{- end }}
{{- end }}

{{- /*------------------------------------*/}}
{{- if and $hasSSL $isCACert }}
{{- if or ( eq $singleserver.CertificateAuth.VerifyClient "on" ) ( eq $singleserver.CertificateAuth.VerifyClient "optional" ) }}
{{- if eq $singleserver.CertificateAuth.ErrorPage "" }}
    use_backend error495 if { ssl_c_ca_err gt 0 } || { ssl_c_err gt 0 }
{{- if eq $singleserver.CertificateAuth.VerifyClient "on" }}
    use_backend error496 if { ssl_fc } !{ ssl_c_used }
{{- end }}
{{- else }}
    redirect location {{ $singleserver.CertificateAuth.ErrorPage }} if { ssl_c_ca_err gt 0 } || { ssl_c_err gt 0 }
{{- if eq $singleserver.CertificateAuth.VerifyClient "on" }}
    redirect location {{ $singleserver.CertificateAuth.ErrorPage }} if { ssl_fc } !{ ssl_c_used }
{{- end }}
{{- end }}
{{- end }}
{{- end }}

{{- /*------------------------------------*/}}
{{- if $hasBalance }}
{{- range $server := $servers }}
{{- $appRoot := $server.RootLocation.Rewrite.AppRoot }}
{{- if ne $appRoot "" }}
    # Prefer a redirect prefix instead of redirect location to avoid a redirection to http protocol
    redirect prefix {{ $appRoot }} if {{ $server.ACLLabel }} { var(txn.path) -m str / }
{{- end }}
{{- end }}
{{- end }}

{{- /*------------------------------------*/}}
{{- if $hasBalance }}
{{- range $server := $servers }}
{{- range $location := $server.Locations }}
{{- if ne $location.Proxy.BodySize "" }}
    use_backend error413 if {{ $server.ACLLabel }}{{ $location.HAMatchTxnPath }} { req.body_size gt {{ sizeSuffix $location.Proxy.BodySize }} }
{{- end }}
{{- end }}
{{- end }}
{{- end }}

{{- /*------------------------------------*/}}
{{- if $hasBalance }}
{{- range $server := $servers }}
{{- if $server.HSTS }}
{{- $hsts := $server.HSTS }}
{{- if $hsts.Enable }}
    http-response set-header Strict-Transport-Security "max-age={{ $hsts.MaxAge }}{{ if $hsts.Subdomains }}; includeSubDomains{{ end }}{{ if $hsts.Preload }}; preload{{ end }}" if from-https {{ $server.ACLLabel }}
{{- end }}
{{- else }}
{{- range $location := $server.Locations }}
{{- $hsts := $location.HSTS }}
{{- if $hsts.Enable }}
    http-response set-header Strict-Transport-Security "max-age={{ $hsts.MaxAge }}{{ if $hsts.Subdomains }}; includeSubDomains{{ end }}{{ if $hsts.Preload }}; preload{{ end }}" if from-https {{ $server.ACLLabel }}{{ $location.HAMatchTxnPath }}
{{- end }}
{{- end }}
{{- end }}{{/* if/else $server.HSTS */}}
{{- if $server.CORS }}
{{- if $server.CORS.CorsEnabled }}
    {{- template "CORS" map $server.CORS $server false }}
{{- end }}
{{- else }}
{{- range $location := $server.Locations }}
{{- if $location.CORS.CorsEnabled }}
    {{- template "CORS" map $location.CORS $server $location }}
{{- end }}
{{- end }}{{/* if $cors.CorsEnabled */}}
{{- end }}{{/* if/else $server.CORS */}}
{{- end }}{{/* range $servers */}}
{{- end }}{{/* if $hasBalance */}}

{{- /*------------------------------------*/}}
{{- if $hasBalance }}
{{- range $server := $servers }}
{{- range $location := $server.Locations }}
{{- if not $location.IsRootLocation }}
    use_backend {{ $location.Backend }} if {{ $server.ACLLabel }} { var(txn.path) -m beg {{ $location.Path }} }
{{- else if and $server.ACLLabel (not $location.IsDefBackend) }}
    use_backend {{ $location.Backend }} if {{ $server.ACLLabel }}
{{- end }}
{{- end }}
{{- end }}
{{- range $server := $ing.HAPassthrough }}
{{- if eq $server.Hostname $singleserver.Hostname }}
{{- if ne $server.HTTPPassBackend "" }}
    use_backend {{ $server.HTTPPassBackend }} if {{ $server.ACLLabel }}
{{- end }}
{{- end }}
{{- end }}
{{- if $isCACert }}
    default_backend httpback-shared-backend
{{- end }}
    #default_backend {{ $ing.DefaultServer.RootLocation.Backend }}
    default_backend error404
{{- end }}

{{- /*------------------------------------*/}}
{{- if not $hasBalance }}
{{- if $isCACert }}
    default_backend httpback-ca-{{ $singleserver.HostnameLabel }}
{{- end }}
    default_backend httpback-shared-backend
{{- end }}

{{- end }}{{/* define "http_front" */}}

{{- /*------------------------------------*/}}
{{- /*------------------------------------*/}}
{{- define "acl" }}
{{- $cfg := .p1 }}
{{- $server := .p2 }}
{{- $fetch := .p3 }}
{{- $needport := .p4 }}
{{- if ne $server.ACLLabel "" }}
{{- if $server.HostnameIsWildcard }}
    acl {{ $server.ACLLabel }} {{ $fetch }} -m reg -i {{ hostnameRegex $server.Hostname }}
{{- else }}
    acl {{ $server.ACLLabel }} {{ $fetch }} -i {{ $server.Hostname }}{{ if $needport }} {{ $server.Hostname }}:{{ $cfg.HTTPPort }} {{ $server.Hostname }}:{{template "get_https_port" map $cfg.HTTPSPort $server.Hostname}}{{ if and $cfg.HTTPStoHTTPPort (ne $cfg.HTTPStoHTTPPort $cfg.HTTPPort) }} {{ $server.Hostname }}:{{ $cfg.HTTPStoHTTPPort }}{{ end }}{{ end }}
{{- end }}
{{- if $server.AliasHost }}
{{- if $server.AliasHostIsRegex }}
    acl {{ $server.ACLLabel }} {{ $fetch }} -m reg -i '{{ hostnameRegex $server.AliasHost }}'
{{- else }}
    acl {{ $server.ACLLabel }} {{ $fetch }} -i {{ $server.AliasHost }}{{ if $needport }} {{ $server.AliasHost }}:{{ $cfg.HTTPPort }} {{ $server.AliasHost }}:{{template "get_https_port" map $cfg.HTTPSPort $server.Hostname}}{{ end }}
{{- end }}
{{- end }}
{{- if $server.AliasRegex }}
    acl {{ $server.ACLLabel }} {{ $fetch }} -m reg -i '{{ $server.AliasRegex }}'
{{- end }}
{{- end }}
{{- end }}{{/* define "acl" */}}

{{- /*------------------------------------*/}}
{{- /*------------------------------------*/}}
{{- define "CORS" }}
{{- $cors := .p1 }}
{{- $server := .p2 }}
{{- $location := .p3 }}
    # start CORS preflight - {{ $server.Hostname }}{{ if $location }}{{ $location.Path }}{{ end }}
    http-response set-header Access-Control-Allow-Origin      "{{ $cors.CorsAllowOrigin }}" if METH_OPTIONS {{ $server.ACLLabel }}{{ if $location }}{{ $location.HAMatchTxnPath }}{{ end }}
    http-response set-header Access-Control-Allow-Methods     "{{ $cors.CorsAllowMethods }}" if METH_OPTIONS {{ $server.ACLLabel }}{{ if $location }}{{ $location.HAMatchTxnPath }}{{ end }}
    http-response set-header Access-Control-Allow-Headers     "{{ $cors.CorsAllowHeaders }}" if METH_OPTIONS {{ $server.ACLLabel }}{{ if $location }}{{ $location.HAMatchTxnPath }}{{ end }}
{{- if $cors.CorsAllowCredentials }}
    http-response set-header Access-Control-Allow-Credentials "{{ $cors.CorsAllowCredentials }}" if METH_OPTIONS {{ $server.ACLLabel }}{{ if $location }}{{ $location.HAMatchTxnPath }}{{ end }}
{{- end }}
    http-response set-header Access-Control-Max-Age           "{{ $cors.CorsMaxAge }}" if METH_OPTIONS {{ $server.ACLLabel }}{{ if $location }}{{ $location.HAMatchTxnPath }}{{ end }}
    http-response set-header Content-Type                     "text/plain" if METH_OPTIONS {{ $server.ACLLabel }}{{ if $location }}{{ $location.HAMatchTxnPath }}{{ end }}
    http-response set-header Content-Length                   "0" if METH_OPTIONS {{ $server.ACLLabel }}{{ if $location }}{{ $location.HAMatchTxnPath }}{{ end }}
    http-response set-status 204 reason "No Content" if METH_OPTIONS {{ $server.ACLLabel }}{{ if $location }}{{ $location.HAMatchTxnPath }}{{ end }}
    # end CORS preflight - {{ $server.Hostname }}{{ if $location }}{{ $location.Path }}{{ end }}
    http-response set-header Access-Control-Allow-Origin      "{{ $cors.CorsAllowOrigin }}" if {{ $server.ACLLabel }}{{ if $location }}{{ $location.HAMatchTxnPath }}{{ end }}
{{- if $cors.CorsAllowCredentials }}
    http-response set-header Access-Control-Allow-Credentials "{{ $cors.CorsAllowCredentials }}" if {{ $server.ACLLabel }}{{ if $location }}{{ $location.HAMatchTxnPath }}{{ end }}
{{- end }}
    http-response set-header Access-Control-Allow-Methods     "{{ $cors.CorsAllowMethods }}" if {{ $server.ACLLabel }}{{ if $location }}{{ $location.HAMatchTxnPath }}{{ end }}
    http-response set-header Access-Control-Allow-Headers     "{{ $cors.CorsAllowHeaders }}" if {{ $server.ACLLabel }}{{ if $location }}{{ $location.HAMatchTxnPath }}{{ end }}
    # end CORS - {{ $server.Hostname }}{{ if $location }}{{ $location.Path }}{{ end }}
{{- end }}{{/* define "CORS" */}}

{{- if ne $cfg.ModSecurity "" }}

######
###### ModSecurity agent
######
backend spoe-modsecurity
    mode tcp
    timeout connect 5s
    timeout server  5s
{{- range $i, $endpoint := split $cfg.ModSecurity "," }}
    server modsec-spoa{{ $i }} {{ $endpoint }}
{{- end }}
{{- end }}

######
###### Error pages
######
backend error413
    mode http
    errorfile 400 /usr/local/etc/haproxy/errors/413.http
    http-request deny deny_status 400
backend error495
    mode http
    errorfile 400 /usr/local/etc/haproxy/errors/495.http
    http-request deny deny_status 400
backend error496
    mode http
    errorfile 400 /usr/local/etc/haproxy/errors/496.http
    http-request deny deny_status 400
backend error404
    mode http
    option forwardfor
    errorfile 503 /usr/local/etc/haproxy/errors/404.http
listen error503noendpoints
    bind 127.0.0.1:8181{{ if gt $ing.Procs.Nbproc 1 }} process {{ $ing.Procs.BindprocBalance }}{{ end }}
    mode http
    errorfile 503 /usr/local/etc/haproxy/errors/503noendpoints.http

######
###### Stats page
######
listen stats
{{- $ssl := $ing.StatsSSLCert }}
{{- if ne $ssl.PemSHA "" }}
    # CRT PEM checksum: {{ $ssl.PemSHA }}
{{- end }}
    bind {{ $cfg.BindIPAddrStats }}:{{ $cfg.StatsPort }}{{ if ne $ssl.PemFileName "" }} ssl crt {{ $ssl.PemFileName }}{{ end }}{{ if $cfg.StatsProxyProtocol }} accept-proxy{{ end }}
    bind-process 1
    mode http
    stats enable
    stats realm HAProxy\ Statistics
{{- if ne $cfg.StatsAuth "" }}
    stats auth {{ $cfg.StatsAuth }}
{{- end }}
    stats uri /stats
    no log
    option forceclose
    stats show-legends

{{- if gt $ing.Procs.Nbproc 1 }}
listen stats2
{{- if ne $ssl.PemSHA "" }}
    # CRT PEM checksum: {{ $ssl.PemSHA }}
{{- end }}
    bind {{ $cfg.BindIPAddrStats }}:1937{{ if ne $ssl.PemFileName "" }} ssl crt {{ $ssl.PemFileName }}{{ end }}{{ if $cfg.StatsProxyProtocol }} accept-proxy{{ end }}
    bind-process 2
    mode http
    stats enable
    stats realm HAProxy\ Statistics
{{- if ne $cfg.StatsAuth "" }}
    stats auth {{ $cfg.StatsAuth }}
{{- end }}
    stats uri /stats
    no log
    option forceclose
    stats show-legends
{{- end }}

######
###### Monitor URI
######
frontend healthz
    bind {{ $cfg.BindIPAddrHealthz }}:{{ $cfg.HealthzPort }}
    mode http
    monitor-uri /healthz
    no log

#####
##### Declare "Abuse" stick table which track request, for DDOS defence
#####
backend Abuse
    stick-table type ip size 500k expire 1m store conn_rate(3s),conn_cur,gpc0,http_req_rate(5s),http_err_rate(10s)


{{- define "get_https_port"}}
{{- $defaultHttpsPort := .p1 }}
{{- $hostname := .p2 }}
{{- if contains "sun-apps" $hostname }}443{{- else if contains "sun-admin" $hostname }}9443{{ else if contains "sun-push" $hostname }}10443{{- else }}{{ $defaultHttpsPort }}{{ end }}
{{- end }}{{/* define "get_https_port" */}}<|MERGE_RESOLUTION|>--- conflicted
+++ resolved
@@ -316,20 +316,12 @@
 {{- if and $hasSSL $isCACert }}
     # CA PEM checksum: {{ $singleserver.CertificateAuth.AuthSSLCert.PemSHA }}
 {{- end }}
-<<<<<<< HEAD
 {{- if and $isCACert (not $hasSSL) }}
     bind unix@/var/run/haproxy-http-ca-{{ $singleserver.HostnameSocket }}.sock accept-proxy
 {{- else if $hasSSL }}
-    bind unix@/var/run/haproxy-https-{{ $singleserver.HostnameSocket }}.sock ssl alpn h2,http/1.1 crt {{ $singleserver.SSLCertificate }}{{ if $isCACert }} ca-file {{ $singleserver.CertificateAuth.AuthSSLCert.CAFileName }} verify optional ca-ignore-err all crt-ignore-err all{{ end }} accept-proxy
+    bind unix@/var/run/haproxy-https-{{ $singleserver.HostnameSocket }}.sock ssl alpn {{ $cfg.TLSALPN }} crt {{ $singleserver.SSLCertificate }}{{ if $isCACert }} ca-file {{ $singleserver.CertificateAuth.AuthSSLCert.CAFileName }} verify optional ca-ignore-err all crt-ignore-err all{{ end }} accept-proxy
 {{- else }}
     bind unix@/var/run/haproxy-http-{{ $singleserver.HostnameSocket }}.sock tfo accept-proxy
-=======
-{{- if or $isDefault (and $isCACert (not $hasSSL)) }}
-    bind unix@/var/run/haproxy-http-{{ $singleserver.HostnameSocket }}.sock accept-proxy
-{{- end }}
-{{- if $hasSSL }}
-    bind unix@/var/run/haproxy-https{{ if not $isShared }}-{{ $singleserver.HostnameSocket }}{{ end }}.sock ssl alpn {{ $cfg.TLSALPN }} crt {{ if $isShared }}/ingress-controller/ssl/shared-frontend/{{ else }}{{ $singleserver.SSLCertificate }}{{ end }}{{ if $isCACert }} ca-file {{ $singleserver.CertificateAuth.AuthSSLCert.CAFileName }} verify optional ca-ignore-err all crt-ignore-err all{{ end }} accept-proxy
->>>>>>> 5dc0d6f2
 {{- end }}
 {{- if gt $ing.Procs.Nbproc 1 }}
 {{- if and $hasBalance (not $hasSSL) }}
