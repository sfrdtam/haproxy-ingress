--- conflicted
+++ resolved
@@ -381,15 +381,9 @@
 {{- end }}
 
 {{- /*------------------------------------*/}}
-<<<<<<< HEAD
 {{- if or (and $hasBalance $hasHTTPStoHTTP) (not $hasSSL) }}
     acl from-https var(txn.hdr_proto) -i https
     acl ssl-offload var(txn.hdr_proto) -i https
-=======
-{{- if and $hasBalance (not $isDefault) }}
-{{- range $snippet := $ing.ConfigFrontend }}
-    {{ $snippet }}
->>>>>>> f45b8fec
 {{- end }}
 {{- if and $hasBalance $hasHTTPStoHTTP (not $reuseHTTPPort) }}
     acl from-https dst_port eq {{template "get_https_to_http_port" map $cfg.HTTPStoHTTPPort $singleserver.Hostname}}
@@ -400,7 +394,7 @@
 {{- end }}
 
 {{- /*------------------------------------*/}}
-{{- if $hasBalance }}
+{{- if and $hasBalance (not $isDefault) }}
 {{- range $snippet := $ing.ConfigFrontend }}
     {{ $snippet }}
 {{- end }}
